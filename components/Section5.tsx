--- conflicted
+++ resolved
@@ -1,233 +1,3 @@
-<<<<<<< HEAD
-
-"use client";
-import Image from "next/image"
-import { useRef, useEffect, useState } from "react";
-// "use client";
-
-// import * as d3 from "d3";
-// import { useEffect, useRef, useState } from "react";
-
-// export default function Section5() {
-//   const mapRef = useRef<SVGSVGElement>(null);
-//   const [tooltipData, setTooltipData] = useState({ show: false, text: "", x: 0, y: 0 });
-
-//   useEffect(() => {
-//     const fetchData = async () => {
-//       try {
-//         const response = await fetch("/full_data-1.json");
-//         if (!response.ok) throw new Error("Failed to fetch map data");
-//         const data = await response.json();
-//         drawMap(data);
-//       } catch (error) {
-//         console.error("Error loading map data:", error);
-//       }
-//     };
-
-//     const drawMap = (geoData: any) => {
-//       const width = 600;
-//       const height = 800;
-
-//       const projection = d3.geoMercator().fitSize([width, height], geoData);
-//       const path = d3.geoPath().projection(projection);
-
-//       const svg = d3
-//         .select(mapRef.current)
-//         .attr("width", width)
-//         .attr("height", height);
-//       svg.selectAll("*").remove(); // Clear previous map
-
-//       // ✅ Draw states
-//       svg
-//         .selectAll("path")
-//         .data(geoData.features)
-//         .enter()
-//         .append("path")
-//         .attr("d", path as any)
-//         .attr("fill", "#fec90f")
-//         .attr("stroke", "#000")
-//         .attr("stroke-width", 0.5)
-//         .on("mouseover", function (event, d: any) {
-//           const [x, y] = d3.pointer(event, document.body);
-//           setTooltipData({
-//             show: true,
-//             text:
-//               d.id === "Jammu & Kasmir"
-//                 ? "Jammu & Kashmir"
-//                 : d.id,
-//             x: x + 10,
-//             y: y + 10,
-//           });
-//           d3.select(this).attr("fill", "#ffdd57");
-//         })
-//         .on("mousemove", (event) => {
-//           const [x, y] = d3.pointer(event, document.body);
-//           setTooltipData((prev) => ({ ...prev, x: x + 10, y: y + 10 }));
-//         })
-//         .on("mouseout", function () {
-//           setTooltipData({ show: false, text: "", x: 0, y: 0 });
-//           d3.select(this).attr("fill", "#fec90f");
-//         });
-
-//       // ✅ Add markers and labels for specific states only
-//       const targetStates = ["Jammu & Kasmir", "Himachal Pradesh", "Uttaranchal"];
-
-//       geoData.features
-//         .filter((d: any) => targetStates.includes(d.id))
-//         .forEach((d: any) => {
-//           const centroid = path.centroid(d);
-//           if (centroid.some(isNaN)) return;
-
-//           // ✅ Add marker
-//           const marker = svg
-//             .append("circle")
-//             .attr("cx", centroid[0])
-//             .attr("cy", centroid[1])
-//             .attr("r", 4) // Normal size
-//             .attr("fill", "red");
-
-//           // ✅ Add label
-//           const label = svg
-//             .append("text")
-//             .attr("x", centroid[0] + 5)
-//             .attr("y", centroid[1] - 5)
-//             .text(d.id === "Jammu & Kasmir" ? "Jammu & Kashmir" : d.id)
-//             .attr("font-size", "12px") // Normal size
-//             .attr("fill", "black")
-//             .attr("font-weight", "bold");
-
-//           // ✅ Increase size on hover
-//           marker
-//             .on("mouseover", function () {
-//               d3.select(this)
-//                 .transition()
-//                 .duration(150)
-//                 .attr("r", 8); // Increase size of marker
-//               label
-//                 .transition()
-//                 .duration(150)
-//                 .attr("font-size", "16px"); // Increase size of text
-//             })
-//             .on("mouseout", function () {
-//               d3.select(this)
-//                 .transition()
-//                 .duration(150)
-//                 .attr("r", 4); // Reset size of marker
-//               label
-//                 .transition()
-//                 .duration(150)
-//                 .attr("font-size", "12px"); // Reset size of text
-//             });
-
-//           label
-//             .on("mouseover", function () {
-//               d3.select(this)
-//                 .transition()
-//                 .duration(150)
-//                 .attr("font-size", "16px"); // Increase size of text
-//               marker
-//                 .transition()
-//                 .duration(150)
-//                 .attr("r", 8); // Increase size of marker
-//             })
-//             .on("mouseout", function () {
-//               d3.select(this)
-//                 .transition()
-//                 .duration(150)
-//                 .attr("font-size", "12px"); // Reset size of text
-//               marker
-//                 .transition()
-//                 .duration(150)
-//                 .attr("r", 4); // Reset size of marker
-//             });
-//         });
-//     };
-
-//     fetchData();
-
-//     return () => {
-//       d3.select(mapRef.current).selectAll("*").remove(); // Cleanup
-//     };
-//   }, []);
-
-//   return (
-//     <section
-//       className="min-h-screen flex flex-col items-center justify-center bg-cover bg-center bg-no-repeat relative"
-//       style={{ backgroundImage: "url('/bg5.png')" }}
-//     >
-//       {/* Heading */}
-//       <div className="w-full mb-12">
-//         <h1 className="text-center text-black text-5xl md:text-6xl font-bold">
-//           Destination For Every Bucketlist
-//         </h1>
-//       </div>
-
-//       {/* ✅ Map container */}
-//       <div className="relative flex justify-start mt-5 ml-[-700px]">
-//         <svg ref={mapRef} className="rounded-lg"></svg>
-//         {tooltipData.show && (
-//           <div
-//             className="absolute z-50 bg-white px-3 py-2 rounded-md shadow-md border border-gray-200 pointer-events-none"
-//             style={{
-//               left: `${tooltipData.x}px`,
-//               top: `${tooltipData.y}px`,
-//             }}
-//           >
-//             <span className="font-medium text-gray-800">{tooltipData.text}</span>
-//           </div>
-//         )}
-//       </div>
-//     </section>
-//   );
-// }
-
-
-
-
-//---------------------------------------------------------------------------------------done
-'use client'
-import React, { useRef, useEffect, useState } from "react";
-import { motion, useAnimationControls } from "framer-motion";
-import * as d3 from "d3";
-
-const tickerData = [
-  {
-    image: "destination1.jpg",
-    text: "Himachal Pradesh",
-    subText: "Through the land of Snow",
-  },
-  {
-    image: "destination2.jpg",
-    text: "Jammu & Kashmir",
-    subText: "The moon land",
-  },
-  {
-    image: "destination3.jpg",
-    text: "Uttaranchal",
-    subText: "Through the land of snow",
-  },
-];
-
-function App() {
-  const mapRef = useRef<SVGSVGElement>(null);
-  const [tooltipData, setTooltipData] = useState({ show: false, text: "", x: 0, y: 0 });
-
-  // Ticker state and refs
-  const containerRef = useRef<HTMLDivElement>(null);
-  const contentRef = useRef<HTMLDivElement>(null);
-  const controls = useAnimationControls();
-  const [containerWidth, setContainerWidth] = useState(0);
-  const [contentWidth, setContentWidth] = useState(0);
-  const [isDragging, setIsDragging] = useState(false);
-  const [isPaused, setIsPaused] = useState(false);
-  const speed = 40;
-  const direction = "left";
-
-  const calculateDuration = () => {
-    if (contentWidth === 0) return 20;
-    return contentWidth / speed;
-  };
-=======
 "use client"
 import { useEffect, useRef, useState } from "react"
 
@@ -265,9 +35,7 @@
       setPathD(`M0,${height * 0.4} Q${width * 0.75},${height * 0.1} ${width * 1.5},${height * 0.4} Q${width * 2.25},${height * 0.7} ${width * 3},${height * 0.4}`)
     }
   }
->>>>>>> 8a9b90cc
-
-  // Ticker effects
+
   useEffect(() => {
     updatePath()
     window.addEventListener("resize", updatePath)
@@ -290,258 +58,15 @@
         const length = (index * step + offset) % pathLength
         if (!isFinite(length)) return { x: 0, y: 0, persistentIndex: index }
 
-<<<<<<< HEAD
-  useEffect(() => {
-    const fetchData = async () => {
-      try {
-        const response = await fetch("/full_data-1.json");
-        if (!response.ok) throw new Error("Failed to fetch map data");
-        const data = await response.json();
-        drawMap(data);
-      } catch (error) {
-        console.error("Error loading map data:", error);
-      }
-    };
-
-    const drawMap = (geoData: any) => {
-      const width = 600;
-      const height = 800;
-
-      const projection = d3.geoMercator().fitSize([width, height], geoData);
-      const path = d3.geoPath().projection(projection);
-
-      const svg = d3
-        .select(mapRef.current)
-        .attr("width", width)
-        .attr("height", height);
-      svg.selectAll("*").remove();
-
-      svg
-        .selectAll("path")
-        .data(geoData.features)
-        .enter()
-        .append("path")
-        .attr("d", path as any)
-        .attr("fill", "#fec90f")
-        .attr("stroke", "#000")
-        .attr("stroke-width", 0.5)
-        .on("mouseover", function (event, d: any) {
-          const [x, y] = d3.pointer(event, document.body);
-          setTooltipData({
-            show: true,
-            text: d.id === "Jammu & Kasmir" ? "Jammu & Kashmir" : d.id,
-            x: x + 10,
-            y: y + 10,
-          });
-          d3.select(this).attr("fill", "#ffdd57");
-        })
-        .on("mousemove", (event) => {
-          const [x, y] = d3.pointer(event, document.body);
-          setTooltipData((prev) => ({ ...prev, x: x + 10, y: y + 10 }));
-        })
-        .on("mouseout", function () {
-          setTooltipData({ show: false, text: "", x: 0, y: 0 });
-          d3.select(this).attr("fill", "#fec90f");
-        });
-
-      const targetStates = ["Jammu & Kasmir", "Himachal Pradesh", "Uttaranchal"];
-
-      geoData.features
-        .filter((d: any) => targetStates.includes(d.id))
-        .forEach((d: any) => {
-          const centroid = path.centroid(d);
-          if (centroid.some(isNaN)) return;
-
-          const marker = svg
-            .append("circle")
-            .attr("cx", centroid[0])
-            .attr("cy", centroid[1])
-            .attr("r", 4)
-            .attr("fill", "red");
-
-          const label = svg
-            .append("text")
-            .attr("x", centroid[0] + 5)
-            .attr("y", centroid[1] - 5)
-            .text(d.id === "Jammu & Kasmir" ? "Jammu & Kashmir" : d.id)
-            .attr("font-size", "12px")
-            .attr("fill", "black")
-            .attr("font-weight", "bold");
-
-          marker
-            .on("mouseover", function () {
-              d3.select(this)
-                .transition()
-                .duration(150)
-                .attr("r", 8);
-              label
-                .transition()
-                .duration(150)
-                .attr("font-size", "16px");
-            })
-            .on("mouseout", function () {
-              d3.select(this)
-                .transition()
-                .duration(150)
-                .attr("r", 4);
-              label
-                .transition()
-                .duration(150)
-                .attr("font-size", "12px");
-            });
-
-          label
-            .on("mouseover", function () {
-              d3.select(this)
-                .transition()
-                .duration(150)
-                .attr("font-size", "16px");
-              marker
-                .transition()
-                .duration(150)
-                .attr("r", 8);
-            })
-            .on("mouseout", function () {
-              d3.select(this)
-                .transition()
-                .duration(150)
-                .attr("font-size", "12px");
-              marker
-                .transition()
-                .duration(150)
-                .attr("r", 4);
-            });
-        });
-    };
-
-    fetchData();
-
-    return () => {
-      d3.select(mapRef.current).selectAll("*").remove();
-    };
-  }, []);
-
-  return (
-    <section
-      className="min-h-screen flex flex-col items-center justify-center bg-cover bg-center bg-no-repeat relative"
-      style={{ backgroundImage: "url('/bg5.png')" }}
-    >
-      {/* Heading */}
-      <div className="w-full mb-12">
-        <h1 className="text-center text-black text-5xl md:text-6xl font-bold">
-          Destination For Every Bucketlist
-        </h1>
-      </div>
-=======
         const point = pathRef.current!.getPointAtLength(length)
         const persistentIndex = Math.floor((index * step + offset) / pathLength) * locations.length + index
 
         return { x: point.x, y: point.y, persistentIndex }
       }).filter((pos) => pos)
->>>>>>> 8a9b90cc
 
       setPositions(newPositions)
     }
 
-<<<<<<< HEAD
-      {/* Left Div with SVG Map */}
-      <div className="w-[500px] h-[500px] ml-36 flex items-center justify-center">
-        <img
-          src="/map.svg"
-          alt="India Map"
-          className="w-full h-full object-contain"
-        />
-      </div>
-      {/* Content Container */}
-      <div className="flex w-full max-w-7xl mx-auto px-0">
-        {/* Map Section */}
-        <div className="w-1/2 relative">
-          <div className="rounded-xl p-5">
-            <svg ref={mapRef} className="w-full h-auto -ml-10"></svg>
-            {tooltipData.show && (
-              <div
-                className="absolute z-50 bg-white px-3 py-2 rounded-md shadow-md border border-gray-200 pointer-events-none"
-                style={{
-                  left: `${tooltipData.x}px`,
-                  top: `${tooltipData.y}px`,
-                }}
-              >
-                <span className="font-medium text-gray-800">{tooltipData.text}</span>
-              </div>
-            )}
-          </div>
-        </div>
-
-        {/* Ticker Section */}
-        <div
-          ref={containerRef}
-          className="w-1/2 h-72 relative overflow-hidden rounded-xl mt-56"
-          onMouseEnter={() => setIsPaused(true)}
-          onMouseLeave={() => setIsPaused(false)}
-        >
-          {/* Blur Effects */}
-          <div className="pointer-events-none absolute top-0 left-0 w-20 h-full z-10 bg-gradient-to-r from-amber-100 via-transparent to-transparent" />
-          <div className="pointer-events-none absolute top-0 right-0 w-20 h-full z-10 bg-gradient-to-l from-amber-100 via-transparent to-transparent" />
-
-          {/* Scrolling content */}
-          <motion.div
-            ref={contentRef}
-            className="inline-flex items-center whitespace-nowrap py-3"
-            initial={{ x: direction === "left" ? 0 : -contentWidth }}
-            animate={controls}
-            drag="x"
-            dragConstraints={{ left: -contentWidth, right: containerWidth }}
-            onDragStart={() => setIsDragging(true)}
-            onDragEnd={() => setIsDragging(false)}
-            dragElastic={0.1}
-          >
-            {/* Original slides */}
-            {tickerData.map((item, index) => (
-              <div
-                key={index}
-                className="relative w-[300px] h-[250px] rounded-xl overflow-hidden mx-3 shadow-lg"
-              >
-                <img
-                  src={item.image}
-                  alt={item.text}
-                  className="w-full h-full object-cover"
-                />
-                <div className="absolute left-0 bottom-0 w-full p-3 bg-gradient-to-t from-black/70 to-transparent">
-                  <h3 className="text-white text-lg font-semibold">{item.text}</h3>
-                  <p className="text-white text-sm mt-1">{item.subText}</p>
-                </div>
-              </div>
-            ))}
-
-            {/* Duplicate slides */}
-            {tickerData.map((item, index) => (
-              <div
-                key={`dup-${index}`}
-                className="relative w-[300px] h-[250px] rounded-xl overflow-hidden mx-3 shadow-lg"
-              >
-                <img
-                  src={item.image}
-                  alt={item.text}
-                  className="w-full h-full object-cover"
-                />
-                <div className="absolute left-0 bottom-0 w-full p-3 bg-gradient-to-t from-black/70 to-transparent">
-                  <h3 className="text-white text-lg font-semibold">{item.text}</h3>
-                  <p className="text-white text-sm mt-1">{item.subText}</p>
-                </div>
-              </div>
-            ))}
-          </motion.div>
-        </div>
-      </div>
-      <div className="absolute bottom-0 left-0 right-0">
-        <Image
-          src="/indiastencil.svg" // Make sure this is inside /public folder
-          alt="India Stencil"
-          width={1920} // Full width
-          height={100} // Set default height
-          className="w-full h-[50px] md:h-[100px] object-cover"
-        />
-=======
     updatePositions()
 
     window.addEventListener('resize', updatePositions)
@@ -684,19 +209,9 @@
             })}
           </svg>
         </div>
->>>>>>> 8a9b90cc
       </div>
     </section>
-<<<<<<< HEAD
-  );
-}
-
-export default App;
-
-
-=======
   )
 }
 
-export default Section5
->>>>>>> 8a9b90cc
+export default Section5