
<<<<<<< HEAD
// "use client";

// import * as d3 from "d3";
// import { useEffect, useRef, useState } from "react";

// export default function Section5() {
//   const mapRef = useRef<SVGSVGElement>(null);
//   const [tooltipData, setTooltipData] = useState({ show: false, text: "", x: 0, y: 0 });

//   useEffect(() => {
//     const fetchData = async () => {
//       try {
//         const response = await fetch("/full_data-1.json");
//         if (!response.ok) throw new Error("Failed to fetch map data");
//         const data = await response.json();
//         drawMap(data);
//       } catch (error) {
//         console.error("Error loading map data:", error);
//       }
//     };

//     const drawMap = (geoData: any) => {
//       const width = 600;
//       const height = 800;

//       const projection = d3.geoMercator().fitSize([width, height], geoData);
//       const path = d3.geoPath().projection(projection);

//       const svg = d3
//         .select(mapRef.current)
//         .attr("width", width)
//         .attr("height", height);
//       svg.selectAll("*").remove(); // Clear previous map

//       // ✅ Draw states
//       svg
//         .selectAll("path")
//         .data(geoData.features)
//         .enter()
//         .append("path")
//         .attr("d", path as any)
//         .attr("fill", "#fec90f")
//         .attr("stroke", "#000")
//         .attr("stroke-width", 0.5)
//         .on("mouseover", function (event, d: any) {
//           const [x, y] = d3.pointer(event, document.body);
//           setTooltipData({
//             show: true,
//             text:
//               d.id === "Jammu & Kasmir"
//                 ? "Jammu & Kashmir"
//                 : d.id,
//             x: x + 10,
//             y: y + 10,
//           });
//           d3.select(this).attr("fill", "#ffdd57");
//         })
//         .on("mousemove", (event) => {
//           const [x, y] = d3.pointer(event, document.body);
//           setTooltipData((prev) => ({ ...prev, x: x + 10, y: y + 10 }));
//         })
//         .on("mouseout", function () {
//           setTooltipData({ show: false, text: "", x: 0, y: 0 });
//           d3.select(this).attr("fill", "#fec90f");
//         });

//       // ✅ Add markers and labels for specific states only
//       const targetStates = ["Jammu & Kasmir", "Himachal Pradesh", "Uttaranchal"];

//       geoData.features
//         .filter((d: any) => targetStates.includes(d.id))
//         .forEach((d: any) => {
//           const centroid = path.centroid(d);
//           if (centroid.some(isNaN)) return;

//           // ✅ Add marker
//           const marker = svg
//             .append("circle")
//             .attr("cx", centroid[0])
//             .attr("cy", centroid[1])
//             .attr("r", 4) // Normal size
//             .attr("fill", "red");

//           // ✅ Add label
//           const label = svg
//             .append("text")
//             .attr("x", centroid[0] + 5)
//             .attr("y", centroid[1] - 5)
//             .text(d.id === "Jammu & Kasmir" ? "Jammu & Kashmir" : d.id)
//             .attr("font-size", "12px") // Normal size
//             .attr("fill", "black")
//             .attr("font-weight", "bold");

//           // ✅ Increase size on hover
//           marker
//             .on("mouseover", function () {
//               d3.select(this)
//                 .transition()
//                 .duration(150)
//                 .attr("r", 8); // Increase size of marker
//               label
//                 .transition()
//                 .duration(150)
//                 .attr("font-size", "16px"); // Increase size of text
//             })
//             .on("mouseout", function () {
//               d3.select(this)
//                 .transition()
//                 .duration(150)
//                 .attr("r", 4); // Reset size of marker
//               label
//                 .transition()
//                 .duration(150)
//                 .attr("font-size", "12px"); // Reset size of text
//             });

//           label
//             .on("mouseover", function () {
//               d3.select(this)
//                 .transition()
//                 .duration(150)
//                 .attr("font-size", "16px"); // Increase size of text
//               marker
//                 .transition()
//                 .duration(150)
//                 .attr("r", 8); // Increase size of marker
//             })
//             .on("mouseout", function () {
//               d3.select(this)
//                 .transition()
//                 .duration(150)
//                 .attr("font-size", "12px"); // Reset size of text
//               marker
//                 .transition()
//                 .duration(150)
//                 .attr("r", 4); // Reset size of marker
//             });
//         });
//     };

//     fetchData();

//     return () => {
//       d3.select(mapRef.current).selectAll("*").remove(); // Cleanup
//     };
//   }, []);

//   return (
//     <section
//       className="min-h-screen flex flex-col items-center justify-center bg-cover bg-center bg-no-repeat relative"
//       style={{ backgroundImage: "url('/bg5.png')" }}
//     >
//       {/* Heading */}
//       <div className="w-full mb-12">
//         <h1 className="text-center text-black text-5xl md:text-6xl font-bold">
//           Destination For Every Bucketlist
//         </h1>
//       </div>

//       {/* ✅ Map container */}
//       <div className="relative flex justify-start mt-5 ml-[-700px]">
//         <svg ref={mapRef} className="rounded-lg"></svg>
//         {tooltipData.show && (
//           <div
//             className="absolute z-50 bg-white px-3 py-2 rounded-md shadow-md border border-gray-200 pointer-events-none"
//             style={{
//               left: `${tooltipData.x}px`,
//               top: `${tooltipData.y}px`,
//             }}
//           >
//             <span className="font-medium text-gray-800">{tooltipData.text}</span>
//           </div>
//         )}
//       </div>
//     </section>
//   );
// }




//---------------------------------------------------------------------------------------done
'use client'
import React, { useRef, useEffect, useState } from "react";
=======
"use client";
import Image from "next/image"
import { useRef, useEffect, useState } from "react";
>>>>>>> 0b7c41f9
import { motion, useAnimationControls } from "framer-motion";
import * as d3 from "d3";

const tickerData = [
  {
    image: "destination1.jpg",
    text: "Himachal Pradesh",
    subText: "Through the land of Snow",
  },
  {
    image: "destination2.jpg",
    text: "Jammu & Kashmir",
    subText: "The moon land",
  },
  {
    image: "destination3.jpg",
    text: "Uttaranchal",
    subText: "Through the land of snow",
  },
];

function App() {
  const mapRef = useRef<SVGSVGElement>(null);
  const [tooltipData, setTooltipData] = useState({ show: false, text: "", x: 0, y: 0 });

  // Ticker state and refs
  const containerRef = useRef<HTMLDivElement>(null);
  const contentRef = useRef<HTMLDivElement>(null);
  const controls = useAnimationControls();
  const [containerWidth, setContainerWidth] = useState(0);
  const [contentWidth, setContentWidth] = useState(0);
  const [isDragging, setIsDragging] = useState(false);
  const [isPaused, setIsPaused] = useState(false);
  const speed = 40;
  const direction = "left";

  const calculateDuration = () => {
    if (contentWidth === 0) return 20;
    return contentWidth / speed;
  };

  // Ticker effects
  useEffect(() => {
    if (containerRef.current) setContainerWidth(containerRef.current.offsetWidth);
    if (contentRef.current) setContentWidth(contentRef.current.scrollWidth);
  }, [tickerData]);

  useEffect(() => {
    if (contentWidth === 0 || containerWidth === 0 || isDragging || isPaused) return;

    const duration = calculateDuration();
    const distance = direction === "left" ? -contentWidth : contentWidth;

    controls.start({
      x: distance,
      transition: {
        duration,
        ease: "linear",
        repeat: Infinity,
        repeatType: "loop",
      },
    });

    return () => controls.stop();
  }, [contentWidth, containerWidth, speed, direction, isDragging, isPaused, controls]);

  useEffect(() => {
    const fetchData = async () => {
      try {
        const response = await fetch("/full_data-1.json");
        if (!response.ok) throw new Error("Failed to fetch map data");
        const data = await response.json();
        drawMap(data);
      } catch (error) {
        console.error("Error loading map data:", error);
      }
    };

    const drawMap = (geoData: any) => {
      const width = 600;
      const height = 800;

      const projection = d3.geoMercator().fitSize([width, height], geoData);
      const path = d3.geoPath().projection(projection);

      const svg = d3
        .select(mapRef.current)
        .attr("width", width)
        .attr("height", height);
      svg.selectAll("*").remove();

      svg
        .selectAll("path")
        .data(geoData.features)
        .enter()
        .append("path")
        .attr("d", path as any)
        .attr("fill", "#fec90f")
        .attr("stroke", "#000")
        .attr("stroke-width", 0.5)
        .on("mouseover", function (event, d: any) {
          const [x, y] = d3.pointer(event, document.body);
          setTooltipData({
            show: true,
            text: d.id === "Jammu & Kasmir" ? "Jammu & Kashmir" : d.id,
            x: x + 10,
            y: y + 10,
          });
          d3.select(this).attr("fill", "#ffdd57");
        })
        .on("mousemove", (event) => {
          const [x, y] = d3.pointer(event, document.body);
          setTooltipData((prev) => ({ ...prev, x: x + 10, y: y + 10 }));
        })
        .on("mouseout", function () {
          setTooltipData({ show: false, text: "", x: 0, y: 0 });
          d3.select(this).attr("fill", "#fec90f");
        });

      const targetStates = ["Jammu & Kasmir", "Himachal Pradesh", "Uttaranchal"];

      geoData.features
        .filter((d: any) => targetStates.includes(d.id))
        .forEach((d: any) => {
          const centroid = path.centroid(d);
          if (centroid.some(isNaN)) return;

          const marker = svg
            .append("circle")
            .attr("cx", centroid[0])
            .attr("cy", centroid[1])
            .attr("r", 4)
            .attr("fill", "red");

          const label = svg
            .append("text")
            .attr("x", centroid[0] + 5)
            .attr("y", centroid[1] - 5)
            .text(d.id === "Jammu & Kasmir" ? "Jammu & Kashmir" : d.id)
            .attr("font-size", "12px")
            .attr("fill", "black")
            .attr("font-weight", "bold");

          marker
            .on("mouseover", function () {
              d3.select(this)
                .transition()
                .duration(150)
                .attr("r", 8);
              label
                .transition()
                .duration(150)
                .attr("font-size", "16px");
            })
            .on("mouseout", function () {
              d3.select(this)
                .transition()
                .duration(150)
                .attr("r", 4);
              label
                .transition()
                .duration(150)
                .attr("font-size", "12px");
            });

          label
            .on("mouseover", function () {
              d3.select(this)
                .transition()
                .duration(150)
                .attr("font-size", "16px");
              marker
                .transition()
                .duration(150)
                .attr("r", 8);
            })
            .on("mouseout", function () {
              d3.select(this)
                .transition()
                .duration(150)
                .attr("font-size", "12px");
              marker
                .transition()
                .duration(150)
                .attr("r", 4);
            });
        });
    };

    fetchData();

    return () => {
      d3.select(mapRef.current).selectAll("*").remove();
    };
  }, []);

  return (
    <section
      className="min-h-screen flex flex-col items-center justify-center bg-cover bg-center bg-no-repeat relative"
      style={{ backgroundImage: "url('/bg5.png')" }}
    >
      {/* Heading */}
      <div className="w-full mb-12">
        <h1 className="text-center text-black text-5xl md:text-6xl font-bold">
          Destination For Every Bucketlist
        </h1>
      </div>

      {/* Content Container */}
      <div className="flex w-full max-w-7xl mx-auto px-0">
        {/* Map Section */}
        <div className="w-1/2 relative">
          <div className="rounded-xl p-5">
            <svg ref={mapRef} className="w-full h-auto -ml-10"></svg>
            {tooltipData.show && (
              <div
                className="absolute z-50 bg-white px-3 py-2 rounded-md shadow-md border border-gray-200 pointer-events-none"
                style={{
                  left: `${tooltipData.x}px`,
                  top: `${tooltipData.y}px`,
                }}
              >
                <span className="font-medium text-gray-800">{tooltipData.text}</span>
              </div>
            )}
          </div>
        </div>

<<<<<<< HEAD
        {/* Ticker Section */}
        <div
          ref={containerRef}
          className="w-1/2 h-72 relative overflow-hidden rounded-xl mt-56"
          onMouseEnter={() => setIsPaused(true)}
          onMouseLeave={() => setIsPaused(false)}
=======
      {/* Left Div with SVG Map */}
      <div className="w-[500px] h-[500px] ml-36 flex items-center justify-center">
        <img
          src="/map.svg"
          alt="India Map"
          className="w-full h-full object-contain"
        />
      </div>


      <div
        ref={containerRef}
        className="relative overflow-hidden w-2/5 bg-opacity-40 ml-auto mr-10"
        onMouseEnter={() => setIsPaused(true)}
        onMouseLeave={() => setIsPaused(false)}
      >

        {/* Left Blur Effect */}
        <div className="pointer-events-none absolute top-0 left-0 w-20 h-full z-10 bg-gradient-to-r from-amber-100 via-transparent to-transparent" />

        {/* Right Blur Effect */}
        <div className="pointer-events-none absolute top-0 right-0 w-20 h-full z-10 bg-gradient-to-l from-amber-100 via-transparent to-transparent" />
        {/* Scorlling content*/}
        <motion.div
          ref={contentRef}
          className="inline-flex items-center whitespace-nowrap py-3"
          initial={{ x: direction === "" ? 0 : -contentWidth }}
          animate={controls}
          drag="x"
          dragConstraints={{ left: -contentWidth, right: containerWidth }}
          onDragStart={() => setIsDragging(true)}
          onDragEnd={() => setIsDragging(false)}
          dragElastic={0.1}
>>>>>>> 0b7c41f9
        >
          {/* Blur Effects */}
          <div className="pointer-events-none absolute top-0 left-0 w-20 h-full z-10 bg-gradient-to-r from-amber-100 via-transparent to-transparent" />
          <div className="pointer-events-none absolute top-0 right-0 w-20 h-full z-10 bg-gradient-to-l from-amber-100 via-transparent to-transparent" />

          {/* Scrolling content */}
          <motion.div
            ref={contentRef}
            className="inline-flex items-center whitespace-nowrap py-3"
            initial={{ x: direction === "left" ? 0 : -contentWidth }}
            animate={controls}
            drag="x"
            dragConstraints={{ left: -contentWidth, right: containerWidth }}
            onDragStart={() => setIsDragging(true)}
            onDragEnd={() => setIsDragging(false)}
            dragElastic={0.1}
          >
            {/* Original slides */}
            {tickerData.map((item, index) => (
              <div
                key={index}
                className="relative w-[300px] h-[250px] rounded-xl overflow-hidden mx-3 shadow-lg"
              >
                <img
                  src={item.image}
                  alt={item.text}
                  className="w-full h-full object-cover"
                />
                <div className="absolute left-0 bottom-0 w-full p-3 bg-gradient-to-t from-black/70 to-transparent">
                  <h3 className="text-white text-lg font-semibold">{item.text}</h3>
                  <p className="text-white text-sm mt-1">{item.subText}</p>
                </div>
              </div>
            ))}

            {/* Duplicate slides */}
            {tickerData.map((item, index) => (
              <div
                key={`dup-${index}`}
                className="relative w-[300px] h-[250px] rounded-xl overflow-hidden mx-3 shadow-lg"
              >
                <img
                  src={item.image}
                  alt={item.text}
                  className="w-full h-full object-cover"
                />
                <div className="absolute left-0 bottom-0 w-full p-3 bg-gradient-to-t from-black/70 to-transparent">
                  <h3 className="text-white text-lg font-semibold">{item.text}</h3>
                  <p className="text-white text-sm mt-1">{item.subText}</p>
                </div>
              </div>
            ))}
          </motion.div>
        </div>
      </div>
      <div className="absolute bottom-0 left-0 right-0">
        <Image
          src="/indiastencil.svg" // Make sure this is inside /public folder
          alt="India Stencil"
          width={1920} // Full width
          height={100} // Set default height
          className="w-full h-[50px] md:h-[100px] object-cover"
        />
      </div>
      <div className="absolute bottom-0 left-0 right-0 w-full bg-black h-1"></div>
    </section>
  );
}

export default App;


<|MERGE_RESOLUTION|>--- conflicted
+++ resolved
@@ -1,5 +1,7 @@
 
-<<<<<<< HEAD
+"use client";
+import Image from "next/image"
+import { useRef, useEffect, useState } from "react";
 // "use client";
 
 // import * as d3 from "d3";
@@ -184,11 +186,6 @@
 //---------------------------------------------------------------------------------------done
 'use client'
 import React, { useRef, useEffect, useState } from "react";
-=======
-"use client";
-import Image from "next/image"
-import { useRef, useEffect, useState } from "react";
->>>>>>> 0b7c41f9
 import { motion, useAnimationControls } from "framer-motion";
 import * as d3 from "d3";
 
@@ -397,6 +394,15 @@
         </h1>
       </div>
 
+
+      {/* Left Div with SVG Map */}
+      <div className="w-[500px] h-[500px] ml-36 flex items-center justify-center">
+        <img
+          src="/map.svg"
+          alt="India Map"
+          className="w-full h-full object-contain"
+        />
+      </div>
       {/* Content Container */}
       <div className="flex w-full max-w-7xl mx-auto px-0">
         {/* Map Section */}
@@ -417,48 +423,12 @@
           </div>
         </div>
 
-<<<<<<< HEAD
         {/* Ticker Section */}
         <div
           ref={containerRef}
           className="w-1/2 h-72 relative overflow-hidden rounded-xl mt-56"
           onMouseEnter={() => setIsPaused(true)}
           onMouseLeave={() => setIsPaused(false)}
-=======
-      {/* Left Div with SVG Map */}
-      <div className="w-[500px] h-[500px] ml-36 flex items-center justify-center">
-        <img
-          src="/map.svg"
-          alt="India Map"
-          className="w-full h-full object-contain"
-        />
-      </div>
-
-
-      <div
-        ref={containerRef}
-        className="relative overflow-hidden w-2/5 bg-opacity-40 ml-auto mr-10"
-        onMouseEnter={() => setIsPaused(true)}
-        onMouseLeave={() => setIsPaused(false)}
-      >
-
-        {/* Left Blur Effect */}
-        <div className="pointer-events-none absolute top-0 left-0 w-20 h-full z-10 bg-gradient-to-r from-amber-100 via-transparent to-transparent" />
-
-        {/* Right Blur Effect */}
-        <div className="pointer-events-none absolute top-0 right-0 w-20 h-full z-10 bg-gradient-to-l from-amber-100 via-transparent to-transparent" />
-        {/* Scorlling content*/}
-        <motion.div
-          ref={contentRef}
-          className="inline-flex items-center whitespace-nowrap py-3"
-          initial={{ x: direction === "" ? 0 : -contentWidth }}
-          animate={controls}
-          drag="x"
-          dragConstraints={{ left: -contentWidth, right: containerWidth }}
-          onDragStart={() => setIsDragging(true)}
-          onDragEnd={() => setIsDragging(false)}
-          dragElastic={0.1}
->>>>>>> 0b7c41f9
         >
           {/* Blur Effects */}
           <div className="pointer-events-none absolute top-0 left-0 w-20 h-full z-10 bg-gradient-to-r from-amber-100 via-transparent to-transparent" />
