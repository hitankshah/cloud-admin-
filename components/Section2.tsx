--- conflicted
+++ resolved
@@ -3,7 +3,6 @@
 export default function Section2() {
   return (
     <section
-<<<<<<< HEAD
 
       className="min-h-screen flex items-center justify-center bg-cover bg-center bg-no-repeat"
       style={{ backgroundImage: "url('/bg2.png')" }} // Replace with your image
@@ -22,26 +21,6 @@
             <div className="space-y-6">
               <p className="sm:text-2xl md:text-2xl lg:text-2xl font-medium text-black">
                 Hassle-free trips | Exclusive experiences | Meet your favorite influencers</p>
-=======
-      className="min-h-screen flex items-center justify-center bg-cover bg-center bg-no-repeat"
-      style={{ backgroundImage: "url('/bg2.png')" }} // Replace with your image
-    >
-      <div className="container mx-auto px-4 md:px-6 ">
-        {/* Section Title */}
-
-        {/* Row 1: Text on Left, Illustration on Right */}
-        <div className="grid grid-cols-1 md:grid-cols-2 gap-12 items-center mb-16 relative -mt-20 md:-mt-25">
-          {/* Left Column: Text */}
-          <div className="space-y-6 text-left">
-            <h3 className="text-5xl font-bold text-[#ffcd13]">
-              Why Travelers Love Us
-            </h3>
-            <div className="space-y-4">
-              <p className="text-2xl font-medium text-black">
-                Hassle-free trips | Exclusive experiences | Meet your favorite
-                influencers
-              </p>
->>>>>>> 789823b2
             </div>
           </div>
           {/* Right Column: Illustration */}
@@ -50,48 +29,31 @@
               <Image
                 src="/section2_illustration1.svg"
                 alt="Traveler with luggage"
-<<<<<<< HEAD
                 width={300}
                 height={300}
                 className="object-contain mt-10 max-h-60 md:max-h-80 lg:max-h-96"
               />
 
-=======
-                width={400}
-                height={400}
-                className="object-contain mt-40 max-h-96"
-              />
->>>>>>> 789823b2
             </div>
           </div>
         </div>
 
         {/* Row 2: Illustration on Left, Text on Right */}
-<<<<<<< HEAD
         <div className="grid grid-cols-1 md:grid-cols-2 gap-x-4 md:gap-x-2 lg:gap-x-16 items-center mb-16">
-=======
-        <div className="grid grid-cols-1 md:grid-cols-2 gap-12 items-center mb-16">
->>>>>>> 789823b2
           {/* Left Column: Illustration */}
           <div className="flex justify-center md:justify-start order-2 md:order-1">
             <div className="relative">
               <Image
                 src="/section2_illustration2.svg"
                 alt="Excited traveler with luggage"
-<<<<<<< HEAD
                 width={300}
                 height={300}
-=======
-                width={400}
-                height={400}
->>>>>>> 789823b2
                 className="object-contain max-h-96"
               />
             </div>
           </div>
           {/* Right Column: Text */}
           <div className="space-y-6 text-left order-1 md:order-2">
-<<<<<<< HEAD
             <h3 className="text-3xl md:text-4xl lg:text-5xl font-bold text-[#ffcd13]">
               Travel Beyond Screens!
             </h3>
@@ -104,23 +66,12 @@
               </p>
               <p className="sm:text-2xl md:text-2xl lg:text-2xl font-medium text-black">
                 Premium and well-organized travel experiences with safety and comfort ensured.
-=======
-            <h3 className="text-5xl font-bold text-[#ffcd13]">
-              Travel Beyond Screens!
-            </h3>
-            <div className="space-y-4">
-              <p className="text-2xl font-medium text-black">
-                Bridging the gap between influencers and you | Once in a
-                lifetime experience | Premium and well-organized | safety and
-                comfort ensured.
->>>>>>> 789823b2
               </p>
             </div>
           </div>
         </div>
 
         {/* Row 3: Text on Left, Illustration on Right */}
-<<<<<<< HEAD
         <div className="grid grid-cols-1 md:grid-cols-2 gap-1  mb-9 items-center">
           {/* Left Column: Text */}
           <div className="space-y-6 text-left">
@@ -136,18 +87,6 @@
               </p>
               <p className="sm:text-2xl md:text-2xl lg:text-2xl font-medium text-black">
                 Professional photography and content creation opportunities throughout your journey.
-=======
-        <div className="grid grid-cols-1 md:grid-cols-2 gap-1 items-center">
-          {/* Left Column: Text */}
-          <div className="space-y-6 text-left">
-            <h3 className="text-5xl font-bold text-[#ffcd13]">
-              What’s in it for Customers?
-            </h3>
-            <div className="space-y-4">
-              <p className="text-2xl font-medium text-black">
-                Curated itineraries | Exclusive access | Professional
-                photography and content creation opportunities.
->>>>>>> 789823b2
               </p>
             </div>
           </div>
@@ -157,13 +96,8 @@
               <Image
                 src="/section2_illustration3.svg"
                 alt="Traveler with backpack and suitcase"
-<<<<<<< HEAD
                 width={300}
                 height={300}
-=======
-                width={400}
-                height={400}
->>>>>>> 789823b2
                 className="object-contain"
               />
             </div>
